---
title: 'BIDSonym: a BIDS App for the pseudo-anonymization of neuroimaging datasets'
tags:
  - data pseudo-anonymization 
  - neuroimaging datasets
  - de-identification
  - data sharing
authors:
  - name: Peer Herholz
    orcid: 0000-0002-9840-6257
    affiliation: 1
  - name: Rita Marie Ludwig
    orcid: 0000-0002-4296-6167
    affiliation: 2
  - name: Jean-Baptiste Poline
    orcid: 0000-0002-9794-749X
    affiliation: 1
affiliations:
 - name: NeuroDataScience-Origami lab, McConnell Brain Imaging Centre, The Neuro (Montreal Neurological Institute-Hospital), Faculty of Medicine, McGill
          University, Montreal, Quebec, Canada
   index: 1
 - name: University of Oregon, Eugene, United States
   index: 2
date: 11 March 2021
<<<<<<< HEAD
bibliography: BIDSonym.bib
=======
bibliography: BidSonym.bib
>>>>>>> 3424df8f

---

## Statement of Need
Due to the evolution of research incentives, technicaladvancements  and  the  development  of  new  standards [@eickhoff_sharing_2016; @gorgolewski_brain_2016; @nichols_best_2017; @poldrack_toward_2013; @poldrack_making_2014; @poldrack_openfmri_2017],  increasingly greater amounts of neuroimaging  data  are  being  shared  either  publicly  or made  available  through  data  user  agreements.   These datasets originate from small samples of participants collected  by  individual  research  groups,  as  well  as  from “Big Data” samples including thousands of participants collected by large research consortia (UK Biobank [@sudlow_uk_2015],  HCP [@van_essen_wu-minn_2013],  ABIDE [@di_martino_autism_2014],  ADNI  [@mueller_alzheimers_2005], etc.).   While  data  sharing  is  important  and  beneficial [@eickhoff_sharing_2016; @nichols_best_2017, @poldrack_making_2014, @poline_data_2012],  privacy  of  par-ticipant  data  must  be  protected [@bannier_open_2020; @brakewood_ethics_2013].  To that end, Ethic Re-view  Boards  and  data  sharing  platforms  typically  require that uploaded datasets are provided in anonymized or  pseudo-anonymized  form,  limiting  participant  reidentification.    However,  the  (pseudo-) anonymization process  is  deceptively  complex;  attempts  at  ensuring data  privacy  must  take  into  consideration  all  dataset components, including imaging modalities, as well as national legal and ethical frameworks.  Several algorithms have  been  developed  to  (pseudo-) anonymise  imaging datasets but they offer limited solutions.  Some are attached to specific software, some are limited to specific computing environments; most miss an in-depth assessment  and  treatment  of  the  metadata  attached  to  the dataset, or lack the capacity to automatize (pseudo-) anonymization across large datasets. BIDSonym was created to address these points in one simple, flexible, and general tool that offers users an array of automated (pseudo-)anonymization options to augment participant privacy in neuroimaging datasets.
There are two components of neuroimaging datasets that arguably pose the largest risk to maintaining participant privacy: the structural images and accompanying metadata (e.g. metadata text files or information embedded in image file headers). Structural images contain
visible identifiable participant information via facial features like the eyes, nose, and mouth, and privacy is usually addressed through a process called “defacing” within which all or a subset of these features are removed from the final structural data files. The metadata text files may
additionally contain identifiable participant data through the recording of acquisition time and location, and personal details such as date of birth, height, and weight. Here, privacy is maintained by removing or blurring this information from the final dataset. BIDSonym addresses
both vulnerabilities in neuroimaging datasets, obviating the need for multiple steps within a data sharing pipeline to ensure participant privacy.

## Summary
In concordance with the BIDS-App template [@gorgolewski_bids_2017], BIDSonym operates as a command line tool written in Python [@rossum_python_1995] and
is intended to run in its containerized version (either using Docker ([https://www.docker.com](https://www.docker.com)) or Singularity ([https://sylabs.io](https://sylabs.io)), providing all necessary software dependencies. However, it is also available as a Python package via pypi ([https://pypi.org](https://pypi.org)) to facilitate reuse in a development environment. BIDSonym expects BIDS datasets [@gorgolewski_brain_2016] and provides three core functionalities as depicted in \autoref{fig:overview}: defacing of structural (i.e. T1 and T2 weighted images, adaptation of potentially sensitive metadata information, and evaluation of (pseudo-) anonymization results.


![Overview of BIDSonym’s functionality | Providing a dataset in BIDS as input, structural images are defaced, meta-data fields adapted as requested and the performance of the defacing, as well as all meta-data fields (in both the json sidecar files and image headers) evaluated.\label{fig:overview}](bidsonym_functionality.png)



Focusing on the first aspect, BIDSonym supports a multitude of commonly used defacing algorithms and tools, including pydeface [@gulban_pydeface_2019], mri_deface [@bischoff-grethe_technique_2007], quickshear [@schimke_quickshear_2011], and mridefacer [@hanke_mridefacer_2018]. Based on the chosen tool, facial features of the structural images of either specified participants or the whole data set are then removed. \autoref{fig:example} provides an example for the different algorithms and tools available for defacing a structural T1 weighted image. Furthermore, structural images from other modalities (e.g. T2 weighted) can also be defaced in which case the defaced T1 weighted structural image will be utilized as a deface mask. In order to account for possible errors during the defacing process, BIDSonym moves the non-defaced original structural images into a distinct directory before defacing, allowing users to test multiple defacing settings and/or options. Following BIDS [@gorgolewski_brain_2016], those files are moved to a different directory (‘/sourcedata’) and a description identifier (‘*_descnondeid*’) is added to the filenames. 

A comparable behavior is implemented with regard to metadata information in BIDSonym’s second core functionality. The information in the metadata files that accompany neuroimaging data and in the headers of neuroimaging data files will be gathered and listed within a tabular file (‘*.tsv’). If specified, the extracted information will then be queried for potentially sensitive information (e.g. name, date or place of birth, etc.) and marked accordingly. Additionally, users can specify that certain information should be deleted from metadata files, in which case they will be moved and renamed as described for the neuroimaging data.

BIDSonym’s third core functionality implements quality control assessments of the defacing results and of the information present in the data. Concerning
the first, this includes (interactive) plots that allow to evaluate if the applied algorithm and settings were too stringent (e.g. removing voxels belonging to the brain). Regarding the second, information present in the meta-data files and image headers are gathered in tabular format within respective files (‘*.tsv’). Each table contains all key-value pairs present in a given file and aims to provide an assessment of potentially sensitive
information.

![Defacing examples | Results of the different algorithms and tools (columns) included in BIDSonym, displayed in comparison to the corresponding original structural image (most left).\label{fig:examples}](bidsonym_example.png)

More information on BIDSonym’s workflow, the corresponding processing steps and outcomes, as well as installation instructions can be found in the respective documentation ([https://peerherholz.github.io/BIDSonym](https://peerherholz.github.io/BIDSonym)) and GitHub repository ([https://github.com/PeerHerholz/BIDSonym](https://github.com/PeerHerholz/BIDSonym)).
BIDSonym provides a straightforward and flexible way to pseudo-anonymize neuroimaging datasets by a variety of means, operating on both small and large datasets through its implementation following the BIDS-App template [@gorgolewski_bids_2017]. BIDSonym depends on the nibabel [@brett_nibabel_2020], nipype [@gorgolewski_nipype_2011], nilearn [@abraham_machine_2014], pybids [@yarkoni_pybids_2019] and pandas [@mckinney_data_2010] python packages (all are well maintained and tested) and is licensed under the BSD-3 license ([https://opensource.org/licenses/BSD-3-Clause](https://opensource.org/licenses/BSD-3-Clause)). As data sharing becomes more widely adopted, BIDSonym fills an important gap for the neuroimaging community.



# Acknowledgements

P.H. and J.B.P. were supported in parts by funding from the Canada First Research Excellence Fund, awarded to McGill University for the Healthy Brains for
Healthy Lives initiative, the National Institutes of Health (NIH) NIH-NIBIB P41 EB019936 (ReproNim), as well as the National Institute Of Mental Health of the NIH under Award Number R01MH096906. P.H. was additionally supported by research scholar award from Brain Canada, in partnership with Health Canada, for the Canadian Open Neuroscience Platform initiative. This project originated as part of Neurohackademy which is funded by the National Institute of Mental Health through a grant to Ariel Rokem and Tal Yarkoni (R25MH112480). Finally, all the contributors listed in the project’s Zenodo and GitHub repository have contributed code and intellectual labor to further improve BIDSonym. The same holds true for users that reported issues and continue to
do so.

# References<|MERGE_RESOLUTION|>--- conflicted
+++ resolved
@@ -22,11 +22,7 @@
  - name: University of Oregon, Eugene, United States
    index: 2
 date: 11 March 2021
-<<<<<<< HEAD
 bibliography: BIDSonym.bib
-=======
-bibliography: BidSonym.bib
->>>>>>> 3424df8f
 
 ---
 
